/*
  A trivial static http webserver using Libevent's evhttp.

  This is not the best code in the world, and it does some fairly stupid stuff
  that you would never want to do in a production webserver. Caveat hackor!

 */


#include <stdio.h>
#include <iostream>
#include <stdlib.h>
#include <string.h>

#include <sys/types.h>
#include <sys/stat.h>

#ifdef _WIN32
#include <winsock2.h>
#include <ws2tcpip.h>
#include <windows.h>
#include <io.h>
#include <fcntl.h>
#ifndef S_ISDIR
#define S_ISDIR(x) (((x) & S_IFMT) == S_IFDIR)
#endif
#else
#include <sys/stat.h>
#include <sys/socket.h>
#include <signal.h>
#include <fcntl.h>
#include <unistd.h>
#include <dirent.h>
#endif

#include <event2/event.h>
#include <event2/http.h>
#include <event2/buffer.h>
#include <event2/util.h>
#include <event2/keyvalq_struct.h>

#ifdef EVENT__HAVE_NETINET_IN_H
#include <netinet/in.h>
# ifdef _XOPEN_SOURCE_EXTENDED
#  include <arpa/inet.h>
# endif
#endif

#ifdef _WIN32
#define stat _stat
#define fstat _fstat
#define open _open
#define close _close
#define O_RDONLY _O_RDONLY
#endif

#include <string>
#include <memory>
#include <exception>
#include <iostream>
#include <chrono>

#include "DocumentStoreSimple.h"
#include "TokenizerImpl.h"
#include "DocumentImpl.h"
#include "KVStoreLevelDb.h"
#include "Constants.hpp"
#include "Engine.hpp"
#include "varint/BasicSet.h"
#include "varint/SetFactory.h"
#include "varint/BasicSetFactory.h"

static const std::string POST_HTM = "/post.htm";
static const std::string SEARCH_PATH = "/search";
static const std::string POST_PATH = "/post";
static const std::string DOC_PATH = "/doc";
static const std::string INDEX_PATH = "/index";
static const std::string ROOT = "/";

static Engine *engine;

char uri_root[512];

static unsigned int getDocIdFromString(const std::string& strDocId)
{
	unsigned int docId;
	stringstream ss(strDocId);
	ss >> docId;
	return docId;
}

static void printTimeTaken(const std::chrono::nanoseconds& ns)
{
	if (ns.count() >= 1000000000)
	{
		std::cout << "function returned in " << std::chrono::duration_cast<std::chrono::seconds>(ns).count() << "s" << std::endl;
	}
	else if (ns.count() >= 1000000)
	{
		std::cout << "function returned in " << std::chrono::duration_cast<std::chrono::milliseconds>(ns).count() << "ms" << std::endl;
	}
	else
	{
		std::cout << "function returned in " << ns.count() << "ns" << std::endl;
	}
}

/**
 * Callback used for doc request
 */
static void doc_request_cb(struct evhttp_request *req, void *arg)
{
	std::chrono::high_resolution_clock::time_point t0 = std::chrono::high_resolution_clock::now();

	if (evhttp_request_get_command(req) != EVHTTP_REQ_GET)
	{
		std::cerr << "Invalid query request! Needs to be GET" << std::endl;
		evhttp_send_error(req, HTTP_BADREQUEST, 0);
	}
	else
	{
		struct evbuffer *evb = NULL;
		const char *uri = evhttp_request_get_uri(req);
		struct evhttp_uri *decoded = NULL;
		const char *path = NULL;
		const char *query = NULL;

		printf("Got a GET request for %s\n",  uri);

		// Decode the URI
		decoded = evhttp_uri_parse(uri);

		if (!decoded)
		{
			printf("It's not a good URI. Sending BADREQUEST\n");
			evhttp_send_error(req, HTTP_BADREQUEST, 0);
			return;
		}

		path = evhttp_uri_get_path(decoded);
		std::cout << path << std::endl;

		query = evhttp_uri_get_query(decoded);
		std::cout << query << std::endl;

		// This holds the content we're sending
		evb = evbuffer_new();

		struct evkeyvalq params;	// create storage for your key->value pairs
		struct evkeyval *param;		// iterator

		int result = evhttp_parse_query_str(query, &params);

		if (result == 0)
		{
			bool found = false;

			for (param = params.tqh_first; param; param = param->next.tqe_next)
			{
				std::string key(param->key);
				std::string value(param->value);

				printf("%s\n%s\n", key.c_str(), value.c_str());

				if (key.compare(zsearch::DOC_ID_KEY) == 0)
				{
					std::cout << "retrieving document " << value << std::endl;

					unsigned int docId = getDocIdFromString(value);

					std::shared_ptr<IDocument> document;

					if (engine->getDoc(docId, document))
					{
						std::stringstream ss;
						document->write(ss);
						const std::string docStr = ss.str();
						evbuffer_add(evb,docStr.data(),docStr.size());
						found = true;
					}

					break;
				}
			}

			if (found)
			{
				evhttp_add_header(evhttp_request_get_output_headers(req), "Content-Type", "text/xml");
			}
			else
			{
				evbuffer_add_printf(evb, "Document not found or invalid docId");
				evhttp_add_header(evhttp_request_get_output_headers(req), "Content-Type", "text/html");
			}

			evhttp_send_reply(req, 200, "OK", evb);
		}
		else
		{
			evhttp_send_error(req, HTTP_BADREQUEST, 0);
		}

		evhttp_clear_headers(&params);


		if (decoded)
		{
			evhttp_uri_free(decoded);
		}

		if (evb)
		{
			evbuffer_free(evb);
		}
	}

	std::chrono::high_resolution_clock::time_point t1 = std::chrono::high_resolution_clock::now();
	std::chrono::nanoseconds timeTaken = std::chrono::duration_cast<std::chrono::nanoseconds>(t1 - t0);
	printTimeTaken(timeTaken);
}

/**
 * Callback used for search request
 */
static void search_request_cb(struct evhttp_request *req, void *arg)
{
	std::chrono::high_resolution_clock::time_point t0 = std::chrono::high_resolution_clock::now();

	if (evhttp_request_get_command(req) != EVHTTP_REQ_GET)
	{
		// evbuffer_add_printf(evb, "Invalid query request! Needs to be GET\n");
		std::cerr << "Invalid query request! Needs to be GET" << std::endl;
		evhttp_send_error(req, HTTP_BADREQUEST, 0);
	}
	else
	{
		struct evbuffer *evb = NULL;
		const char *uri = evhttp_request_get_uri(req);
		struct evhttp_uri *decoded = NULL;
		const char *path = NULL;
		const char *query = NULL;
		// struct evkeyvalq *headers;
		// struct evkeyval *header;

		printf("Got a GET request for %s\n",  uri);

		// Decode the URI
		decoded = evhttp_uri_parse(uri);
		if (!decoded) {
			printf("It's not a good URI. Sending BADREQUEST\n");
			evhttp_send_error(req, HTTP_BADREQUEST, 0);
			return;
		}

		path = evhttp_uri_get_path(decoded);
		std::cout << path << std::endl;

		query = evhttp_uri_get_query(decoded);
		std::cout << query << std::endl;

		// This holds the content we're sending
		evb = evbuffer_new();

		/*
		headers = evhttp_request_get_input_headers(req);
		for (header = headers->tqh_first; header;
			header = header->next.tqe_next) {
			printf("  %s: %s\n", header->key, header->value);
		}
		*/

		struct evkeyvalq params;	// create storage for your key->value pairs
		struct evkeyval *param;		// iterator

		int result = evhttp_parse_query_str(query, &params);

		if (result == 0)
		{
			std::string query;
			unsigned int start = 0;
			unsigned int offset = 0;

			for (param = params.tqh_first; param; param = param->next.tqe_next)
			{
				std::string key(param->key);
				std::string value(param->value);

				std::cout << key << " " << value << std::endl;

				if (key.compare(zsearch::GET_SEARCH_QUERY_KEY) == 0)
				{
					query = value;
				}
			}

			std::cout << "searching for " << query << std::endl;

			auto docIdSet = engine->search(query, start, offset);

			if (docIdSet.size())
			{
				for (auto docId : docIdSet)
				{
					evbuffer_add_printf(evb, "%u ", docId);
				}

				/*
				auto docSet = engine->getDocs(docIdSet);

				for (auto document : docSet)
				{
					std::string title;
					document->getEntry("title", title);
					std::cout << title << " ";
					evbuffer_add_printf(evb, title.c_str());
					evbuffer_add_printf(evb, "\n");
				}
				*/

				// evbuffer_add_printf(evb, "\n");
			}

			evhttp_add_header(evhttp_request_get_output_headers(req), "Content-Type", "text/html");
			evhttp_send_reply(req, 200, "OK", evb);

		}
		else
		{
			evhttp_send_error(req, HTTP_BADREQUEST, 0);
		}

		evhttp_clear_headers(&params);


		if (decoded)
		{
			evhttp_uri_free(decoded);
		}

		if (evb)
		{
			evbuffer_free(evb);
		}
	}

	std::chrono::high_resolution_clock::time_point t1 = std::chrono::high_resolution_clock::now();
	std::chrono::nanoseconds timeTaken = std::chrono::duration_cast<std::chrono::nanoseconds>(t1 - t0);
	printTimeTaken(timeTaken);
}

/**
 * Call back used for a POST request
 */
static void post_request_cb(struct evhttp_request *req, void *arg)
{
	std::chrono::high_resolution_clock::time_point t0 = std::chrono::high_resolution_clock::now();

	/*

	bool isPostRequest = false;
	const char *cmdtype = NULL;

	switch (evhttp_request_get_command(req))
	{
		case EVHTTP_REQ_GET: cmdtype = "GET"; break;
		case EVHTTP_REQ_POST: cmdtype = "POST"; isPostRequest = true; break;
		case EVHTTP_REQ_HEAD: cmdtype = "HEAD"; break;
		case EVHTTP_REQ_PUT: cmdtype = "PUT"; break;
		case EVHTTP_REQ_DELETE: cmdtype = "DELETE"; break;
		case EVHTTP_REQ_OPTIONS: cmdtype = "OPTIONS"; break;
		case EVHTTP_REQ_TRACE: cmdtype = "TRACE"; break;
		case EVHTTP_REQ_CONNECT: cmdtype = "CONNECT"; break;
		case EVHTTP_REQ_PATCH: cmdtype = "PATCH"; break;
		default: cmdtype = "unknown"; break;
	}

	if (!isPostRequest)
	{
		evhttp_send_error(req, HTTP_BADREQUEST, 0);
	}
	*/

	if (evhttp_request_get_command(req) != EVHTTP_REQ_POST)
	{
		std::cerr << "Invalid request! Needs to be POST" << std::endl;
		evhttp_send_error(req, HTTP_BADREQUEST, 0);
	}
	else
	{
		struct evbuffer *evb = NULL;
		struct evkeyvalq *headers;
		struct evkeyval *header;
		struct evbuffer *buf;

		printf("Received a POST request for %s\nHeaders:\n", evhttp_request_get_uri(req));

		headers = evhttp_request_get_input_headers(req);

		for (header = headers->tqh_first; header; header = header->next.tqe_next)
		{
			printf("  %s: %s\n", header->key, header->value);
		}

		buf = evhttp_request_get_input_buffer(req);

		std::string postData;

		while (evbuffer_get_length(buf))
		{
			int n;
			char cbuf[128];
			n = evbuffer_remove(buf, cbuf, sizeof(buf)-1);
			if (n > 0)
			{
				// (void) fwrite(cbuf, 1, n, stdout);
				postData.append(cbuf, n);
			}
		}

	//	std::cout << "Post data: " << std::endl << postData << std::endl;

		// do not remove this
		struct evkeyvalq params;	// create storage for your key->value pairs
		struct evkeyval *param;		// iterator

		// working code to return the parameters as plain text ...
		/*
		std::string postDataDecoded;

		if (result == 0)
		{
			for (param = params.tqh_first; param; param = param->next.tqe_next)
			{
				printf("%s %s\n", param->key, param->value);
				postDataDecoded.append(param->key);
				postDataDecoded.append(" ");
				postDataDecoded.append(param->value);
				postDataDecoded.append("\n");
			}

			evb = evbuffer_new();
			evbuffer_add_printf(evb, postDataDecoded.c_str());
			evhttp_add_header(evhttp_request_get_output_headers(req), "Content-Type", "text/html");

			evhttp_send_reply(req, 200, "OK", evb);
		}
		else
		{
			evhttp_send_error(req, HTTP_BADREQUEST, 0);
		}
		*/

		// working code to decode and index data

		int result = evhttp_parse_query_str(postData.c_str(), &params);

		// if we were able to parse post data ok
		if (result == 0)
		{
			param = params.tqh_first;

			std::string key(param->key);
			std::string value(param->value);

			evb = evbuffer_new();

			// check that the first key is data
			if (key.compare(zsearch::POST_DATA_KEY) == 0)
			{
<<<<<<< HEAD
=======
				printf("%s\n%s\n", key.c_str(), value.c_str());

>>>>>>> 8a5fe5d2
				try
				{
					std::shared_ptr<IDocument> document = std::make_shared<DocumentImpl>(value);
					unsigned int docId = engine->addDocument(document);
					engine->flushBatch();
					std::cout << "Added document: " << docId << std::endl;
					evbuffer_add_printf(evb, "%d", docId);
				}
				catch (const std::string& e)
				{
					evbuffer_add_printf(evb, "Error parsing document. See documentation for more details\n");
					evbuffer_add_printf(evb, e.c_str());
				}
				catch (const std::exception& e)
				{
					evbuffer_add_printf(evb, "Error parsing document. See documentation for more details\n");
					evbuffer_add_printf(evb, e.what());
				}
			}
			else
			{
				evbuffer_add_printf(evb, "Invalid post data, first key must be in the form of data -> {xml}. See documentation for more details\n");
			}

			evhttp_add_header(evhttp_request_get_output_headers(req), "Content-Type", "text/html");
			evhttp_send_reply(req, 200, "OK", evb);

		}
		else
		{
			evhttp_send_error(req, HTTP_BADREQUEST, 0);
		}

		// this will segfault
		/*
		evb = evbuffer_new();

		std::string keyCompare = zsearch::POST_DATA_KEY + "=";

		if (keyCompare.compare(postData.substr(0, 5)) == 0)
		{
			// data=
			std::string value = postData.substr(5);
			std::cout << value << std::endl;

			try
			{
				std::shared_ptr<IDocument> document = std::make_shared<DocumentImpl>(value);
				std::cout << "made document" << std::endl;
				unsigned int docId = engine->addDocument(document);
				std::cout << "Added document: " << docId << std::endl;
				evbuffer_add_printf(evb, "%u", docId);
			}
			catch (const std::string& e)
			{
				evbuffer_add_printf(evb, "Error parsing document. See documentation for more details\n");
				evbuffer_add_printf(evb, e.c_str());
			}
			catch (const std::exception& e)
			{
				evbuffer_add_printf(evb, "Error parsing document. See documentation for more details\n");
				evbuffer_add_printf(evb, e.what());
			}
		}
		else
		{
			evbuffer_add_printf(evb, "Invalid post data, first key must be in the form of data -> {xml}. See documentation for more details\n");
		}

		evhttp_add_header(evhttp_request_get_output_headers(req), "Content-Type", "text/html");
		evhttp_send_reply(req, 200, "OK", evb);
		*/

		evhttp_clear_headers(&params);

		if (evb)
		{
			evbuffer_free(evb);
		}
	}

	std::chrono::high_resolution_clock::time_point t1 = std::chrono::high_resolution_clock::now();
	std::chrono::nanoseconds timeTaken = std::chrono::duration_cast<std::chrono::nanoseconds>(t1 - t0);
	printTimeTaken(timeTaken);
}

/**
 * This callback gets invoked when we get any http request that doesn't match
 * any other callback.  Like any evhttp server callback, it has a simple job:
 * it must eventually call evhttp_send_error() or evhttp_send_reply().
 */
static void generic_request_cb(struct evhttp_request *req, void *arg)
{
	std::chrono::high_resolution_clock::time_point t0 = std::chrono::high_resolution_clock::now();

	// if this is not a GET request error out
	if (evhttp_request_get_command(req) != EVHTTP_REQ_GET)
	{
		std::cerr << "Invalid request! Needs to be GET" << std::endl;
		evhttp_send_error(req, HTTP_BADREQUEST, 0);
	}
	else
	{
		struct evbuffer *evb = NULL;
		const char *docroot = (char *) arg;
		const char *uri = evhttp_request_get_uri(req);
		struct evhttp_uri *decoded = NULL;
		const char *path;
		char *decoded_path;
		char *whole_path = NULL;
		size_t len;
		int fd = -1;
		struct stat st;

		printf("Got a GET request for %s\n",  uri);

		// Decode the URI
		decoded = evhttp_uri_parse(uri);
		if (!decoded)
		{
			printf("It's not a good URI. Sending BADREQUEST\n");
			evhttp_send_error(req, HTTP_BADREQUEST, 0);
			return;
		}

		// Let's see what path the user asked for
		path = evhttp_uri_get_path(decoded);
		if (!path)
		{
			path = ROOT.c_str();
		}

		// We need to decode it, to see what path the user really wanted
		decoded_path = evhttp_uridecode(path, 0, NULL);

		bool error = false;

		if (decoded_path == NULL)
		{
			error = true;
		}
		else
		{
			// This holds the content we're sending
			evb = evbuffer_new();

			// add headers
			evhttp_add_header(evhttp_request_get_output_headers(req), "Content-Type", "text/html");

			if (POST_HTM.compare(decoded_path) == 0)
			{
				len = strlen(decoded_path)+strlen(docroot)+2;
				whole_path = (char *) malloc(len);

				if (whole_path)
				{
					evutil_snprintf(whole_path, len, "%s/%s", docroot, decoded_path);

					if (stat(whole_path, &st)<0)
					{
						error = true;
					}
					else
					{
						if ((fd = open(whole_path, O_RDONLY)) < 0)
						{
							perror("open");
							error = true;

						}
						else
						{
							if (fstat(fd, &st)<0)
							{
								// Make sure the length still matches, now that we opened the file :/
								perror("fstat");
								error = true;
							}
							else
							{
								evbuffer_add_file(evb, fd, 0, st.st_size);
							}
						}
					}
				}
				else
				{
					perror("malloc");
					error = true;
				}
			}
			else // if (ROOT.compare(decoded_path) == 0)
			{
				evbuffer_add_printf(evb, "Invalid request <br />\n");
				evbuffer_add_printf(evb, "%s to post data manually or %s to post via api<br />\n", POST_HTM.c_str(), INDEX_PATH.c_str());
				evbuffer_add_printf(evb, "%s to search <br />\n", SEARCH_PATH.c_str());
				evbuffer_add_printf(evb, "%s to get document by id <br />\n", DOC_PATH.c_str());
			}
		}

		if (error)
		{
			if (fd >= 0)
				close(fd);

			evhttp_send_error(req, 404, "Document not found.");
		}
		else
		{
			evhttp_send_reply(req, 200, "OK", evb);
		}

		if (decoded)
			evhttp_uri_free(decoded);
		if (decoded_path)
			free(decoded_path);
		if (whole_path)
			free(whole_path);
		if (evb)
			evbuffer_free(evb);
	}

	std::chrono::high_resolution_clock::time_point t1 = std::chrono::high_resolution_clock::now();
	std::chrono::nanoseconds timeTaken = std::chrono::duration_cast<std::chrono::nanoseconds>(t1 - t0);
	printTimeTaken(timeTaken);
}


static void syntax(void)
{
	fprintf(stdout, "Syntax: http-server <docroot>\n");
}

int main(int argc, char **argv)
{
	struct event_base *base;
	struct evhttp *http;
	struct evhttp_bound_socket *handle;

    std::shared_ptr<ISetFactory> setFactory = make_shared<BasicSetFactory>();
	std::shared_ptr<ITokenizer> tokenizer = std::make_shared<TokenizerImpl>(zsearch::QUERY_PARSER_DELIMITERS);
	std::shared_ptr<IDocumentStore> documentStore = std::make_shared<DocumentStoreSimple>();
	std::shared_ptr<KVStore::IKVStore> invertedIndexStore = std::make_shared<KVStore::KVStoreLevelDb>("/tmp/InvertedIndex");

	engine = new Engine(tokenizer, documentStore, invertedIndexStore, setFactory);

	unsigned short port = 8080;

#ifdef _WIN32
	WSADATA WSAData;
	WSAStartup(0x101, &WSAData);
#else
	if (signal(SIGPIPE, SIG_IGN) == SIG_ERR)
		return (1);
#endif
	if (argc < 2)
	{
		syntax();
		return 1;
	}

	base = event_base_new();
	if (!base)
	{
		fprintf(stderr, "Couldn't create an event_base: exiting\n");
		return 1;
	}

	// Create a new evhttp object to handle requests
	http = evhttp_new(base);
	if (!http)
	{
		fprintf(stderr, "couldn't create evhttp. Exiting.\n");
		return 1;
	}

	// The /dump URI will dump all requests to stdout and say 200 ok
	// evhttp_set_cb(http, "/dump", dump_request_cb, NULL);

	evhttp_set_cb(http, SEARCH_PATH.c_str(), search_request_cb, NULL);
	evhttp_set_cb(http, DOC_PATH.c_str(), doc_request_cb, NULL);
	evhttp_set_cb(http, INDEX_PATH.c_str(), post_request_cb, NULL);

	// We want to accept arbitrary requests, so we need to set a "generic"
	evhttp_set_gencb(http, generic_request_cb, argv[1]);

	// Now we tell the evhttp what port to listen on
	handle = evhttp_bind_socket_with_handle(http, "0.0.0.0", port);

	if (!handle)
	{
		fprintf(stderr, "couldn't bind to port %d. Exiting.\n", (int)port);
		return 1;
	}

	printf("Listening on 0.0.0.0:%d\n", port);

	event_base_dispatch(base);

	delete engine;

	return 0;
}<|MERGE_RESOLUTION|>--- conflicted
+++ resolved
@@ -467,11 +467,6 @@
 			// check that the first key is data
 			if (key.compare(zsearch::POST_DATA_KEY) == 0)
 			{
-<<<<<<< HEAD
-=======
-				printf("%s\n%s\n", key.c_str(), value.c_str());
-
->>>>>>> 8a5fe5d2
 				try
 				{
 					std::shared_ptr<IDocument> document = std::make_shared<DocumentImpl>(value);
