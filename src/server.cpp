--- conflicted
+++ resolved
@@ -301,19 +301,6 @@
 
 			auto docIdSet = engine->search(query, start, offset);
 
-<<<<<<< HEAD
-			evbuffer_add_printf(evb, "%u ", docIdSet.size());
-=======
-					if (docIdSet.size())
-					{
-						std::cout << "docId:"  << std::endl;
-						for (auto docId : docIdSet)
-						{
-							evbuffer_add_printf(evb, "%u ", docId);
-							std::cout << "\t" << docId;
-						}
->>>>>>> d3d072d4
-
 			if (docIdSet.size())
 			{
 				for (auto docId : docIdSet)
